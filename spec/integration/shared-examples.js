import createManifest from 'spec/integration/support/manifest'
import apiResponses from 'spec/integration/support/responses'
import EncodeJsonMiddleware from 'src/middlewares/encode-json'
import { debugResponse, errorMessage } from 'spec/integration/support'

import forge, { configs } from 'src/index'
import {
  setSuccessLogger,
  setErrorLogger,
  setLoggerEnabled,
  defaultSuccessLogger,
  defaultErrorLogger
} from 'src/middlewares/log'

<<<<<<< HEAD
import RetryMiddleware, { setRetryConfigs } from 'src/middlewares/retry'

function debugResponse(response) {
  const request = response.request()
  return `Status: ${response.status()}, Headers: ${JSON.stringify(request.headers())}, ${request.method().toUpperCase()} ${request.url()} => ${response.rawData()}`
}

function errorMessage(response) {
  return response.rawData ? debugResponse(response) : response
}

=======
>>>>>>> a461919c
export default function IntegrationTestsForGateway(gateway, params, extraTests) {
  let successLogBuffer,
      errorLogBuffer,
      previousGateway,
      Client

  beforeEach(() => {
    successLogBuffer = []
    errorLogBuffer = []
    setLoggerEnabled(true)
    setSuccessLogger((message) => successLogBuffer.push(message))
    setErrorLogger((message) => errorLogBuffer.push(message))

    previousGateway = configs.gateway
    configs.gateway = gateway
    Client = forge(createManifest(params.host), gateway)
  })

  afterEach(() => {
    configs.gateway = previousGateway
    setSuccessLogger(defaultSuccessLogger)
    setErrorLogger(defaultErrorLogger)
  })

  extraTests && extraTests(gateway, params)

  it('GET /api/books.json', (done) => {
    Client.Book.all().then((response) => {
      expect(response.status()).toEqual(200)
      expect(response.headers()).toEqual(jasmine.objectContaining({ 'x-api-response': 'apiBooks' }))
      expect(response.data()).toEqual(apiResponses.apiBooks)
      done()
    })
    .catch((response) => {
      done.fail(`test failed with promise error: ${errorMessage(response)}`)
    })
  })

  it('GET /api/books/{id}.json', (done) => {
    Client.Book.byId({ id: 1 }).then((response) => {
      expect(response.status()).toEqual(200)
      expect(response.headers()).toEqual(jasmine.objectContaining({
        'x-api-response': 'apiBooksById',
        'x-param-id': '1'
      }))
      expect(response.data()).toEqual(apiResponses.apiBooksById)
      done()
    })
    .catch((response) => {
      done.fail(`test failed with promise error: ${errorMessage(response)}`)
    })
  })

  it('GET /api/plain-text', (done) => {
    Client.PlainText.get().then((response) => {
      expect(response.status()).toEqual(200)
      expect(response.headers()).toEqual(jasmine.objectContaining({ 'x-api-response': 'apiPlainText' }))
      expect(response.data()).toEqual(apiResponses.apiPlainText)
      done()
    })
    .catch((response) => {
      done.fail(`test failed with promise error: ${errorMessage(response)}`)
    })
  })

  it('POST /api/pictures/{category}', (done) => {
    const params = { category: 'sports', body: { payload: 'test', foo: 'bar' } }
    Client.Pictures.create(params).then((response) => {
      expect(response.status()).toEqual(200)
      expect(response.headers()).toEqual(jasmine.objectContaining({
        'x-api-response': 'apiPicturesCreate',
        'x-param-category': 'sports',
        'x-raw-body': 'payload=test&foo=bar'
      }))
      expect(response.data()).toEqual(apiResponses.apiPicturesCreate)
      done()
    })
    .catch((response) => {
      done.fail(`test failed with promise error: ${errorMessage(response)}`)
    })
  })

  describe('with custom Content-Type', () => {
    it('PUT /api/pictures/{category}', (done) => {
      const params = {
        category: 'sports',
        headers: { 'Content-Type': 'application/json' },
        body: JSON.stringify({ name: 'test2' })
      }

      Client.Pictures.add(params).then((response) => {
        expect(response.status()).toEqual(200)
        expect(response.headers()).toEqual(jasmine.objectContaining({
          'x-api-response': 'apiPicturesAdd',
          'x-param-category': 'sports',
          'x-raw-body': JSON.stringify({ name: 'test2' })
        }))
        expect(response.data()).toEqual(apiResponses.apiPicturesAdd)
        done()
      })
      .catch((response) => {
        done.fail(`test failed with promise error: ${errorMessage(response)}`)
      })
    })
  })

  describe('with failures', () => {
    it('rejects the promise', (done) => {
      Client.Failure.get().then((response) => {
        done.fail(`Expected this request to fail: ${errorMessage(response)}`)
      })
      .catch((response) => {
        expect(response.status()).toEqual(500)
        expect(response.headers()).toEqual(jasmine.objectContaining({ 'x-api-response': 'apiFailure' }))
        expect(response.data()).toEqual(apiResponses.apiFailure)
        done()
      })
    })
  })

  describe('encode json middleware', () => {
    it('encodes request body to json', (done) => {
      Client = forge(createManifest(params.host, [EncodeJsonMiddleware]), gateway)
      const requestParams = {
        category: 'sports',
        body: { name: 'test2' }
      }

      Client.Pictures.add(requestParams).then((response) => {
        expect(response.status()).toEqual(200)
        expect(response.headers()).toEqual(jasmine.objectContaining({
          'x-api-response': 'apiPicturesAdd',
          'x-param-category': 'sports',
          'x-raw-body': JSON.stringify({ name: 'test2' })
        }))
        expect(response.data()).toEqual(apiResponses.apiPicturesAdd)
        done()
      })
      .catch((response) => {
        done.fail(`test failed with promise error: ${errorMessage(response)}`)
      })
    })
  })

  describe('log middleware', () => {
    it('logs request and response', (done) => {
      Client.Book.all().then((response) => {
        expect(successLogBuffer.length).toEqual(2) // request and response
        expect(successLogBuffer).toEqual([
          `-> GET ${params.host}/api/books.json`,
          `<- GET ${params.host}/api/books.json status=200 \'[{"id":1,"title":"Lorem ipsum dolor sit amet","description":"consectetur adipisicing elit, sed do eiusmod tempor incididunt ut labore et dolore magna aliqua"},{"id":2,"title":"Ut enim ad minim veniam","description":"quis nostrud exercitation ullamco laboris nisi ut aliquip ex ea commodo consequat"}]\'`
        ])
        done()
      })
      .catch((response) => {
        done.fail(`test failed with promise error: ${errorMessage(response)}`)
      })
    })

    describe('when the request fails', () => {
      it('logs request and response anyway', (done) => {
        Client.Failure.get().then((response) => {
          done.fail(`Expected this request to fail: ${errorMessage(response)}`)
        })
        .catch((response) => {
          expect(successLogBuffer.length).toEqual(1) // only request
          expect(errorLogBuffer.length).toEqual(1) // only response
          expect(successLogBuffer).toEqual([`-> GET ${params.host}/api/failure.json`])
          expect(errorLogBuffer).toEqual([
            `<- (ERROR) GET ${params.host}/api/failure.json status=500 \'{"errorMessage":"something went bad"}\'`
          ])
          done()
        })
      })
    })
  })

  describe('retry middleware', () => {
    beforeEach(() => {
      setRetryConfigs({ initialRetryTimeInSecs: 0.05, retries: 3 })
      Client = forge(createManifest(params.host, [RetryMiddleware]), gateway)
    })

    it('retries failed GET requests', (done) => {
      Client.Failure.onOdd().then((response) => {
        expect(response.headers()).toEqual(jasmine.objectContaining({
          'x-api-response': 'apiFailOnOdd',
          'x-mappersmith-retry-count': 1,
          'x-mappersmith-retry-time': jasmine.any(Number)
        }))
        done()
      })
      .catch((response) => {
        done.fail(`test failed with promise error: ${errorMessage(response)}`)
      })
    })

    it('rejects the promise when the request fails more than max retries', (done) => {
      Client.Failure.get().then((response) => {
        done.fail(`Expected this request to fail: ${errorMessage(response)}`)
      })
      .catch((response) => {
        expect(response.headers()).toEqual(jasmine.objectContaining({
          'x-api-response': 'apiFailure',
          'x-mappersmith-retry-count': 3,
          'x-mappersmith-retry-time': jasmine.any(Number)
        }))
        done()
      })
    })
  })
}<|MERGE_RESOLUTION|>--- conflicted
+++ resolved
@@ -1,6 +1,5 @@
 import createManifest from 'spec/integration/support/manifest'
 import apiResponses from 'spec/integration/support/responses'
-import EncodeJsonMiddleware from 'src/middlewares/encode-json'
 import { debugResponse, errorMessage } from 'spec/integration/support'
 
 import forge, { configs } from 'src/index'
@@ -12,20 +11,9 @@
   defaultErrorLogger
 } from 'src/middlewares/log'
 
-<<<<<<< HEAD
+import EncodeJsonMiddleware from 'src/middlewares/encode-json'
 import RetryMiddleware, { setRetryConfigs } from 'src/middlewares/retry'
 
-function debugResponse(response) {
-  const request = response.request()
-  return `Status: ${response.status()}, Headers: ${JSON.stringify(request.headers())}, ${request.method().toUpperCase()} ${request.url()} => ${response.rawData()}`
-}
-
-function errorMessage(response) {
-  return response.rawData ? debugResponse(response) : response
-}
-
-=======
->>>>>>> a461919c
 export default function IntegrationTestsForGateway(gateway, params, extraTests) {
   let successLogBuffer,
       errorLogBuffer,
