# Changelog

# 2.3.1

<<<<<<< HEAD
  - Adds Duration middleware
  
=======
  - bugfix: eval('process') causes some problems in strict mode on PhantomJS #51

>>>>>>> 8d714da9
# 2.3.0

  - Allow `mockClient` and `mockRequest` to use match functions to check body #49
  - Add match functions to the test module #49

# 2.2.1

  - bugfix: body, auth and timeout were always being replaced by `request#enhance`

# 2.2.0

  - Add support to basic auth for all gateways #46
  - Add `BasicAuthMiddleware` to configure a default basic auth #46
  - Add support to timeout for all gateways #47
  - Add `TimeoutMiddleware` to configure a default timeout #47

# 2.1.0

  - Add a retry middleware with exponential retry time #38
  - Add a new gateway backed by `fetch` #42
  - Add `Request#header` to get a single header value by name

# 2.0.1

  - bugfix: Send `resourceName` and `resourceMethod` when running the test lib
  - Add flag (`mockRequest`) when executing the middlewares from the test lib

## 2.0.0

  - Expose `resourceName` and `resourceMethod` to middlewares
  - Features from 2.0.0-rc1 to 2.0.0-rc7

## 2.0.0-rc7

  - bugfix: EncodeJSON middleware was only returning requests if the original request had a body or caused an error
  - Prevent method clear from the test lib to expose the internal store
  - Normalize `responseData` to be always `null` when not defined
  - Make `mockClient` independent of the `response` call

## 2.0.0-rc6

  - bugfix: `MockClient` should use the same middlewares configured in the client #37

## 2.0.0-rc5

  - bugfix: `ClientBuilder` isn't using the new configured gateway when `config.gateway` changes #36

## 2.0.0-rc4

  - Fix regression introduced in rc3, disable gateway http when transpiling for browser

## 2.0.0-rc3

  - Publish only `lib` to NPM

## 2.0.0-rc2

  - Add `content-length` only for gateway http #35
  - Eval `process` to avoid webpack polyfills

## 2.0.0-rc1

  - New API
  - New test library
  - Middlewares

## 0.13.4

  - Add yarn.lock
  - bugfix: duplicated `content-type` on vanilla gateway #32

## 0.13.3

  - Included beforeSend callback, this should be configured through Global configurations and URL matching. It will follow the same behavior as the processor callback
  - bugfix: some body parsers are super strict and will fail if charset has a “;” termination. PR #26 introduced this bug trying to solve issue #27

## 0.13.2

  - bugfix: prioritizes user-defined content-type header even for post/put/patch/delete methods. `application/x-www-form-urlencoded` is not forced if Content-Type header is defined.

## 0.13.1

  - bugfix: wrong `content-type` on vanilla gateway, a semicolon was missing on `charset=UTF-8`

## 0.13.0

  - Included status code for success calls
  - `withCredentials` option for `VanillaGateway` and `JQueryGateway`
  - Method to configure a global success handler per client
  - bugfix: rules matcher now uses full URL instead of descriptor path

## 0.12.1

  - Optional callback parameter when passing options to gateway. Check the section "Specifics of each gateway" for more info

## 0.12.0

  - Included request and response headers into stats object
  - Included a way to assign headers directly from method calls

## 0.11.0

  - Method to configure a global error handler per client
  - Included status code in the error request object

## 0.10.0

  - Bult-in fixture support
  - Holding error stack for better debugging

## 0.9.0

  - Allows Promise implementation to be configured, defaults to global Promise
  - Headers option for all gateways

## 0.8.1

  - bugfix: support for https in `NodeVanillaGateway`

## 0.8.0

  - Support for Promises
  - bugfix: made headers from options higher priority than built-in headers
  - Fail callback now receives the requested resource (url, host, path and params). This change breaks the API for fail callback, the original error objects will be available from the second argument and beyond

## 0.7.0

  - Included host and path into stats object

## 0.6.0

  - Improved package size
  - Included url and params into stats object
  - Support for alternative hosts for each resource method
  - Ability to disable host resolution

## 0.5.0

  - Measure of the time elapsed between the request and the callback invocation
  - Stats object for success callbacks

## 0.4.1

  - bugfix: VanillaGateway doesn't parse JSON responses

## 0.4.0

  - Support for Node vanilla gateway

## 0.3.0

  - Ability to configure default parameters for resources

## 0.2.1

  - bugfix: fixed typo

## 0.2.0

  - Support for emulateHTTP
  - Support for global configurations and per url match configurations
  - Support for POST, PUT, PATCH and DELETE methods
  - Exposed body value to gateway
  - Option to change the bodyAttr name
  - Processor functions for resources
  - Exposed request params to the gateway to allow o POST, PUT, etc
  - Compact syntax (syntatic sugar for GET methods)

## 0.1.1

  - bugfix: fixed reference of Mapper and VanillaGateway in index.js

## 0.1.0

  - Basic structure with Jquery and Vanilla gateways
  - Support for GET method<|MERGE_RESOLUTION|>--- conflicted
+++ resolved
@@ -1,14 +1,13 @@
 # Changelog
+
+# 2.3.2
+
+  - Adds Duration middleware
 
 # 2.3.1
 
-<<<<<<< HEAD
-  - Adds Duration middleware
-  
-=======
   - bugfix: eval('process') causes some problems in strict mode on PhantomJS #51
 
->>>>>>> 8d714da9
 # 2.3.0
 
   - Allow `mockClient` and `mockRequest` to use match functions to check body #49
